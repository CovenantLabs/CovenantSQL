--- conflicted
+++ resolved
@@ -96,13 +96,7 @@
 	flag.BoolVar(&genKeyPair, "gen-keypair", false, "Gen new key pair when no private key found")
 	flag.BoolVar(&asymmetric.BypassSignature, "bypass-signature", false,
 		"Disable signature sign and verify, for testing")
-<<<<<<< HEAD
-	flag.StringVar(&configFile, "config", "./config.yaml", "Config file path")
-=======
-
 	flag.StringVar(&configFile, "config", "~/.cql/config.yaml", "Config file path")
-
->>>>>>> bbe8631b
 	flag.StringVar(&profileServer, "profile-server", "", "Profile server address, default not started")
 	flag.StringVar(&cpuProfile, "cpu-profile", "", "Path to file for CPU profiling information")
 	flag.StringVar(&memProfile, "mem-profile", "", "Path to file for memory profiling information")
