--- conflicted
+++ resolved
@@ -37,7 +37,11 @@
 	"time"
 
 	sqlite3 "github.com/CovenantSQL/go-sqlite3-encrypt"
+	"github.com/gorilla/websocket"
+	"github.com/pkg/errors"
 	. "github.com/smartystreets/goconvey/convey"
+	"github.com/sourcegraph/jsonrpc2"
+	wsstream "github.com/sourcegraph/jsonrpc2/websocket"
 	yaml "gopkg.in/yaml.v2"
 
 	"github.com/CovenantSQL/CovenantSQL/client"
@@ -55,16 +59,6 @@
 	"github.com/CovenantSQL/CovenantSQL/utils"
 	"github.com/CovenantSQL/CovenantSQL/utils/log"
 	"github.com/CovenantSQL/CovenantSQL/utils/trace"
-<<<<<<< HEAD
-	sqlite3 "github.com/CovenantSQL/go-sqlite3-encrypt"
-	"github.com/gorilla/websocket"
-	"github.com/pkg/errors"
-	. "github.com/smartystreets/goconvey/convey"
-	"github.com/sourcegraph/jsonrpc2"
-	wsstream "github.com/sourcegraph/jsonrpc2/websocket"
-	yaml "gopkg.in/yaml.v2"
-=======
->>>>>>> cc7ca590
 )
 
 var (
@@ -1148,7 +1142,7 @@
 		// create
 		meta := client.ResourceMeta{
 			ResourceMeta: types.ResourceMeta{
-				Node:                   minerCount,
+				Node: minerCount,
 				UseEventualConsistency: useEventualConsistency,
 			},
 		}
