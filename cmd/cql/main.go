--- conflicted
+++ resolved
@@ -430,12 +430,6 @@
 			return
 		}
 
-<<<<<<< HEAD
-		var p types.UserPermission
-		p.FromString(perm.Perm)
-		if p > types.NumberOfUserPermission {
-			cLog.WithError(err).Errorf("update permission failed: invalid permission description")
-=======
 		var permPayload userPermPayload
 
 		if err := json.Unmarshal(perm.Perm, &permPayload); err != nil {
@@ -454,7 +448,6 @@
 
 		if !p.IsValid() {
 			log.Errorf("update permission failed: invalid permission description")
->>>>>>> a1b7c312
 			os.Exit(-1)
 			return
 		}
