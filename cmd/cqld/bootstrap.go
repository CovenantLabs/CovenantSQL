--- conflicted
+++ resolved
@@ -157,16 +157,6 @@
 	log.Info(conf.StartSucceedMessage)
 	//go periodicPingBlockProducer()
 
-<<<<<<< HEAD
-	// start server
-	go func() {
-		server.Serve()
-	}()
-	defer func() {
-		server.Listener.Close()
-		server.Stop()
-	}()
-
 	// start json-rpc server
 	if wsapiAddr != "" {
 		jsonrpcServer := &api.Service{
@@ -178,8 +168,6 @@
 		jsonrpcServer.StartServers()
 	}
 
-=======
->>>>>>> e158ed9e
 	signalCh := make(chan os.Signal, 1)
 	signal.Notify(
 		signalCh,
