--- conflicted
+++ resolved
@@ -28,7 +28,7 @@
 	"syscall"
 	"testing"
 	"time"
-	
+
 	"github.com/CovenantSQL/CovenantSQL/client"
 	"github.com/CovenantSQL/CovenantSQL/utils"
 	"github.com/CovenantSQL/CovenantSQL/utils/log"
@@ -223,8 +223,7 @@
 	os.RemoveAll(FJ(testWorkingDir, "./integration/node_miner_0/data"))
 	if cmd, err = utils.RunCommandNB(
 		FJ(baseDir, "./bin/covenantminerd"),
-		[]string{"-config", FJ(testWorkingDir, "./integration/node_miner_0/config.yaml"),
-		},
+		[]string{"-config", FJ(testWorkingDir, "./integration/node_miner_0/config.yaml")},
 		"miner0", testWorkingDir, logDir, false,
 	); err == nil {
 		nodeCmds = append(nodeCmds, cmd)
@@ -235,8 +234,7 @@
 	os.RemoveAll(FJ(testWorkingDir, "./integration/node_miner_1/data"))
 	if cmd, err = utils.RunCommandNB(
 		FJ(baseDir, "./bin/covenantminerd"),
-		[]string{"-config", FJ(testWorkingDir, "./integration/node_miner_1/config.yaml"),
-		},
+		[]string{"-config", FJ(testWorkingDir, "./integration/node_miner_1/config.yaml")},
 		"miner1", testWorkingDir, logDir, false,
 	); err == nil {
 		nodeCmds = append(nodeCmds, cmd)
@@ -247,8 +245,7 @@
 	os.RemoveAll(FJ(testWorkingDir, "./integration/node_miner_2/data"))
 	if cmd, err = utils.RunCommandNB(
 		FJ(baseDir, "./bin/covenantminerd"),
-		[]string{"-config", FJ(testWorkingDir, "./integration/node_miner_2/config.yaml"),
-		},
+		[]string{"-config", FJ(testWorkingDir, "./integration/node_miner_2/config.yaml")},
 		"miner2", testWorkingDir, logDir, false,
 	); err == nil {
 		nodeCmds = append(nodeCmds, cmd)
@@ -350,12 +347,7 @@
 
 func BenchmarkSingleMiner(b *testing.B) {
 	Convey("bench single node", b, func() {
-<<<<<<< HEAD
 		startNodesProfile()
-=======
-		startNodes()
-		defer stopNodes()
->>>>>>> b1598177
 		time.Sleep(5 * time.Second)
 
 		var err error
@@ -386,11 +378,7 @@
 			b.ResetTimer()
 			for i := 0; i < b.N; i++ {
 				_, err = db.Exec("INSERT INTO test ( indexedColumn, nonIndexedColumn ) VALUES"+
-<<<<<<< HEAD
 					"(?, ?)", i, i,
-=======
-					"(?, ?)", i, i*10,
->>>>>>> b1598177
 				)
 				if err != nil {
 					b.Fatal(err)
@@ -409,26 +397,15 @@
 		//	}
 		//})
 
-<<<<<<< HEAD
-	
 		b.Run("benchmark SELECT", func(b *testing.B) {
 			b.ResetTimer()
 			for i := 0; i < b.N; i++ {
 				row := db.QueryRow("SELECT nonIndexedColumn FROM test WHERE indexedColumn = ? LIMIT 1", i)
 				var result int
-				row.Scan(&result)
-=======
-		b.Run("benchmark SELECT", func(b *testing.B) {
-			b.ResetTimer()
-			for i := 0; i < b.N; i++ {
-				row := db.QueryRow("SELECT nonIndexedColumn FROM test WHERE indexedColumn = ? LIMIT 1", 4)
-				var result int
 				err = row.Scan(&result)
 				if err != nil || result < 0 {
 					b.Fatal(err)
 				}
-				log.Debugf("result %d", result)
->>>>>>> b1598177
 			}
 		})
 
@@ -444,10 +421,7 @@
 
 		err = client.Drop(dsn)
 		So(err, ShouldBeNil)
-<<<<<<< HEAD
 		time.Sleep(5 * time.Second)
 		stopNodes()
-=======
->>>>>>> b1598177
 	})
 }