--- conflicted
+++ resolved
@@ -412,11 +412,7 @@
 		}()
 
 		// wait for the observer to collect blocks, two periods is enough
-<<<<<<< HEAD
-		time.Sleep(conf.SQLChainPeriod * 2)
-=======
 		time.Sleep(conf.GConf.SQLChainPeriod * 2)
->>>>>>> e1903a8e
 
 		// test get genesis block by height
 		res, err := getJSON("v1/height/%v/0", dbID)
