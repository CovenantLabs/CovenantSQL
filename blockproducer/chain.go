--- conflicted
+++ resolved
@@ -25,10 +25,7 @@
 	"sync"
 	"time"
 
-<<<<<<< HEAD
-=======
 	lru "github.com/hashicorp/golang-lru"
->>>>>>> bf90a9e2
 	"github.com/pkg/errors"
 	mw "github.com/zserge/metric"
 
