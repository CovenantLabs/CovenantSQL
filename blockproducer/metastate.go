/*
 * Copyright 2018 The CovenantSQL Authors.
 *
 * Licensed under the Apache License, Version 2.0 (the "License");
 * you may not use this file except in compliance with the License.
 * You may obtain a copy of the License at
 *
 *     http://www.apache.org/licenses/LICENSE-2.0
 *
 * Unless required by applicable law or agreed to in writing, software
 * distributed under the License is distributed on an "AS IS" BASIS,
 * WITHOUT WARRANTIES OR CONDITIONS OF ANY KIND, either express or implied.
 * See the License for the specific language governing permissions and
 * limitations under the License.
 */

package blockproducer

import (
	"time"

	pi "github.com/CovenantSQL/CovenantSQL/blockproducer/interfaces"
	"github.com/CovenantSQL/CovenantSQL/crypto"
	"github.com/CovenantSQL/CovenantSQL/crypto/asymmetric"
	"github.com/CovenantSQL/CovenantSQL/crypto/hash"
	"github.com/CovenantSQL/CovenantSQL/crypto/kms"
	"github.com/CovenantSQL/CovenantSQL/proto"
	"github.com/CovenantSQL/CovenantSQL/types"
	"github.com/CovenantSQL/CovenantSQL/utils/log"
<<<<<<< HEAD
	bolt "github.com/coreos/bbolt"
=======
	"github.com/pkg/errors"
>>>>>>> 60ef9c40
	"github.com/ulule/deepcopier"
)

var (
	sqlchainPeriod   uint64 = 60 * 24 * 30
	sqlchainGasPrice uint64 = 10
)

// TODO(leventeliu): lock optimization.

type metaState struct {
	dirty, readonly *metaIndex
}

func newMetaState() *metaState {
	return &metaState{
		dirty:    newMetaIndex(),
		readonly: newMetaIndex(),
	}
}

func (s *metaState) loadAccountObject(k proto.AccountAddress) (o *accountObject, loaded bool) {
	if o, loaded = s.dirty.accounts[k]; loaded {
		if o == nil {
			loaded = false
		}
		return
	}
	if o, loaded = s.readonly.accounts[k]; loaded {
		return
	}
	return
}

func (s *metaState) loadOrStoreAccountObject(
	k proto.AccountAddress, v *accountObject) (o *accountObject, loaded bool,
) {
	if o, loaded = s.dirty.accounts[k]; loaded && o != nil {
		return
	}
	if o, loaded = s.readonly.accounts[k]; loaded {
		return
	}
	s.dirty.accounts[k] = v
	return
}

func (s *metaState) loadAccountStableBalance(addr proto.AccountAddress) (b uint64, loaded bool) {
	var o *accountObject
	defer func() {
		log.WithFields(log.Fields{
			"account": addr.String(),
			"balance": b,
			"loaded":  loaded,
		}).Debug("queried stable account")
	}()
<<<<<<< HEAD

	s.Lock()
	defer s.Unlock()
=======
>>>>>>> 60ef9c40

	if o, loaded = s.dirty.accounts[addr]; loaded && o != nil {
		b = o.TokenBalance[types.Particle]
		return
	}
	if o, loaded = s.readonly.accounts[addr]; loaded {
		b = o.TokenBalance[types.Particle]
		return
	}
	return
}

func (s *metaState) loadAccountCovenantBalance(addr proto.AccountAddress) (b uint64, loaded bool) {
	var o *accountObject
	defer func() {
		log.WithFields(log.Fields{
			"account": addr.String(),
			"balance": b,
			"loaded":  loaded,
		}).Debug("queried covenant account")
	}()

	if o, loaded = s.dirty.accounts[addr]; loaded && o != nil {
		b = o.TokenBalance[types.Wave]
		return
	}
	if o, loaded = s.readonly.accounts[addr]; loaded {
		b = o.TokenBalance[types.Wave]
		return
	}
	return
}

func (s *metaState) storeBaseAccount(k proto.AccountAddress, v *accountObject) (err error) {
	log.WithFields(log.Fields{
		"addr":    k.String(),
		"account": v,
	}).Debug("store account")
	// Since a transfer tx may create an empty receiver account, this method should try to cover
	// the side effect.
	if ao, ok := s.loadOrStoreAccountObject(k, v); ok {
		if ao.Account.NextNonce != 0 {
			err = ErrAccountExists
			return
		}
		var (
			cb = ao.TokenBalance[types.Wave]
			sb = ao.TokenBalance[types.Particle]
		)
		if err = safeAdd(&cb, &v.Account.TokenBalance[types.Wave]); err != nil {
			return
		}
		if err = safeAdd(&sb, &v.Account.TokenBalance[types.Particle]); err != nil {
			return
		}
		ao.TokenBalance[types.Wave] = cb
		ao.TokenBalance[types.Particle] = sb
	}
	return
}

func (s *metaState) loadSQLChainObject(k proto.DatabaseID) (o *sqlchainObject, loaded bool) {
	if o, loaded = s.dirty.databases[k]; loaded {
		if o == nil {
			loaded = false
		}
		return
	}
	if o, loaded = s.readonly.databases[k]; loaded {
		return
	}
	return
}

func (s *metaState) loadOrStoreSQLChainObject(
	k proto.DatabaseID, v *sqlchainObject) (o *sqlchainObject, loaded bool,
) {
	if o, loaded = s.dirty.databases[k]; loaded && o != nil {
		return
	}
	if o, loaded = s.readonly.databases[k]; loaded {
		return
	}
	s.dirty.databases[k] = v
	return
}

func (s *metaState) loadProviderObject(k proto.AccountAddress) (o *providerObject, loaded bool) {
	if o, loaded = s.dirty.provider[k]; loaded {
		if o == nil {
			loaded = false
		}
		return
	}
	if o, loaded = s.readonly.provider[k]; loaded {
		return
	}
	return
}

func (s *metaState) loadOrStoreProviderObject(k proto.AccountAddress, v *providerObject) (o *providerObject, loaded bool) {
	if o, loaded = s.dirty.provider[k]; loaded && o != nil {
		return
	}
	if o, loaded = s.readonly.provider[k]; loaded {
		return
	}
	s.dirty.provider[k] = v
	return
}

func (s *metaState) deleteAccountObject(k proto.AccountAddress) {
	// Use a nil pointer to mark a deletion, which will be later used by commit procedure.
	s.dirty.accounts[k] = nil
}

func (s *metaState) deleteSQLChainObject(k proto.DatabaseID) {
	// Use a nil pointer to mark a deletion, which will be later used by commit procedure.
	s.dirty.databases[k] = nil
}

func (s *metaState) deleteProviderObject(k proto.AccountAddress) {
	// Use a nil pointer to mark a deletion, which will be later used by commit procedure.
	s.dirty.provider[k] = nil
}

func (s *metaState) commit() {
	for k, v := range s.dirty.accounts {
		if v != nil {
			// New/update object
			s.readonly.accounts[k] = v
		} else {
			// Delete object
			delete(s.readonly.accounts, k)
		}
	}
	for k, v := range s.dirty.databases {
		if v != nil {
			// New/update object
			s.readonly.databases[k] = v
		} else {
			// Delete object
			delete(s.readonly.databases, k)
		}
	}
	for k, v := range s.dirty.provider {
		if v != nil {
			// New/update object
			s.readonly.provider[k] = v
		} else {
			// Delete object
			delete(s.readonly.provider, k)
		}
	}
	// Clean dirty map
	s.dirty = newMetaIndex()
	return
}

func (s *metaState) clean() {
	s.dirty = newMetaIndex()
}

func (s *metaState) increaseAccountStableBalance(k proto.AccountAddress, amount uint64) error {
	var (
		src, dst *accountObject
		ok       bool
	)
	if dst, ok = s.dirty.accounts[k]; !ok {
		if src, ok = s.readonly.accounts[k]; !ok {
			err := errors.Wrap(ErrAccountNotFound, "increase stable balance fail")
			return err
		}
		dst = &accountObject{}
		deepcopier.Copy(&src.Account).To(&dst.Account)
		s.dirty.accounts[k] = dst
	}
	return safeAdd(&dst.Account.TokenBalance[types.Particle], &amount)
}

func (s *metaState) decreaseAccountStableBalance(k proto.AccountAddress, amount uint64) error {
	var (
		src, dst *accountObject
		ok       bool
	)
	if dst, ok = s.dirty.accounts[k]; !ok {
		if src, ok = s.readonly.accounts[k]; !ok {
			return ErrAccountNotFound
		}
		dst = &accountObject{}
		deepcopier.Copy(&src.Account).To(&dst.Account)
		s.dirty.accounts[k] = dst
	}
	return safeSub(&dst.Account.TokenBalance[types.Particle], &amount)
}

func (s *metaState) transferAccountStableBalance(
	sender, receiver proto.AccountAddress, amount uint64) (err error,
) {
	if sender == receiver || amount == 0 {
		return
	}

	// Create empty receiver account if not found
	s.loadOrStoreAccountObject(receiver, &accountObject{Account: types.Account{Address: receiver}})

	var (
		so, ro     *accountObject
		sd, rd, ok bool
	)

	// Load sender and receiver objects
	if so, sd = s.dirty.accounts[sender]; !sd {
		if so, ok = s.readonly.accounts[sender]; !ok {
			err = ErrAccountNotFound
			return
		}
	}
	if ro, rd = s.dirty.accounts[receiver]; !rd {
		if ro, ok = s.readonly.accounts[receiver]; !ok {
			err = ErrAccountNotFound
			return
		}
	}

	// Try transfer
	var (
		sb = so.TokenBalance[types.Particle]
		rb = ro.TokenBalance[types.Particle]
	)
	if err = safeSub(&sb, &amount); err != nil {
		return
	}
	if err = safeAdd(&rb, &amount); err != nil {
		return
	}

	// Proceed transfer
	if !sd {
		var cpy = &accountObject{}
		deepcopier.Copy(&so.Account).To(&cpy.Account)
		so = cpy
		s.dirty.accounts[sender] = cpy
	}
	if !rd {
		var cpy = &accountObject{}
		deepcopier.Copy(&ro.Account).To(&cpy.Account)
		ro = cpy
		s.dirty.accounts[receiver] = cpy
	}
	so.TokenBalance[types.Particle] = sb
	ro.TokenBalance[types.Particle] = rb
	return
}

func (s *metaState) increaseAccountCovenantBalance(k proto.AccountAddress, amount uint64) error {
	var (
		src, dst *accountObject
		ok       bool
	)
	if dst, ok = s.dirty.accounts[k]; !ok {
		if src, ok = s.readonly.accounts[k]; !ok {
			err := errors.Wrap(ErrAccountNotFound, "increase covenant balance fail")
			return err
		}
		dst = &accountObject{}
		deepcopier.Copy(&src.Account).To(&dst.Account)
		s.dirty.accounts[k] = dst
	}
	return safeAdd(&dst.Account.TokenBalance[types.Wave], &amount)
}

func (s *metaState) decreaseAccountCovenantBalance(k proto.AccountAddress, amount uint64) error {
	var (
		src, dst *accountObject
		ok       bool
	)
	if dst, ok = s.dirty.accounts[k]; !ok {
		if src, ok = s.readonly.accounts[k]; !ok {
			return ErrAccountNotFound
		}
		dst = &accountObject{}
		deepcopier.Copy(&src.Account).To(&dst.Account)
		s.dirty.accounts[k] = dst
	}
	return safeSub(&dst.Account.TokenBalance[types.Wave], &amount)
}

func (s *metaState) createSQLChain(addr proto.AccountAddress, id proto.DatabaseID) error {
	if _, ok := s.dirty.accounts[addr]; !ok {
		if _, ok := s.readonly.accounts[addr]; !ok {
			return ErrAccountNotFound
		}
	}
	if _, ok := s.dirty.databases[id]; ok {
		return ErrDatabaseExists
	} else if _, ok := s.readonly.databases[id]; ok {
		return ErrDatabaseExists
	}
	s.dirty.databases[id] = &sqlchainObject{
		SQLChainProfile: types.SQLChainProfile{
			ID:     id,
			Owner:  addr,
			Miners: make([]*types.MinerInfo, 0),
			Users: []*types.SQLChainUser{
				{
					Address:    addr,
					Permission: types.Admin,
				},
			},
		},
	}
	return nil
}

func (s *metaState) addSQLChainUser(
	k proto.DatabaseID, addr proto.AccountAddress, perm types.UserPermission) (_ error,
) {
	var (
		src, dst *sqlchainObject
		ok       bool
	)
	if dst, ok = s.dirty.databases[k]; !ok {
		if src, ok = s.readonly.databases[k]; !ok {
			return ErrDatabaseNotFound
		}
		dst = &sqlchainObject{}
		deepcopier.Copy(&src.SQLChainProfile).To(&dst.SQLChainProfile)
		s.dirty.databases[k] = dst
	}
	for _, v := range dst.Users {
		if v.Address == addr {
			return ErrDatabaseUserExists
		}
	}
	dst.SQLChainProfile.Users = append(dst.SQLChainProfile.Users, &types.SQLChainUser{
		Address:    addr,
		Permission: perm,
	})
	return
}

func (s *metaState) deleteSQLChainUser(k proto.DatabaseID, addr proto.AccountAddress) error {
	var (
		src, dst *sqlchainObject
		ok       bool
	)
	if dst, ok = s.dirty.databases[k]; !ok {
		if src, ok = s.readonly.databases[k]; !ok {
			return ErrDatabaseNotFound
		}
		dst = &sqlchainObject{}
		deepcopier.Copy(&src.SQLChainProfile).To(&dst.SQLChainProfile)
		s.dirty.databases[k] = dst
	}
	for i, v := range dst.Users {
		if v.Address == addr {
			last := len(dst.Users) - 1
			dst.Users[i] = dst.Users[last]
			dst.Users[last] = nil
			dst.Users = dst.Users[:last]
		}
	}
	return nil
}

func (s *metaState) alterSQLChainUser(
	k proto.DatabaseID, addr proto.AccountAddress, perm types.UserPermission) (_ error,
) {
	var (
		src, dst *sqlchainObject
		ok       bool
	)
	if dst, ok = s.dirty.databases[k]; !ok {
		if src, ok = s.readonly.databases[k]; !ok {
			return ErrDatabaseNotFound
		}
		dst = &sqlchainObject{}
		deepcopier.Copy(&src.SQLChainProfile).To(&dst.SQLChainProfile)
		s.dirty.databases[k] = dst
	}
	for _, v := range dst.Users {
		if v.Address == addr {
			v.Permission = perm
		}
	}
	return
}

func (s *metaState) nextNonce(addr proto.AccountAddress) (nonce pi.AccountNonce, err error) {
	var (
		o      *accountObject
		loaded bool
	)
	if o, loaded = s.dirty.accounts[addr]; !loaded {
		if o, loaded = s.readonly.accounts[addr]; !loaded {
			err = ErrAccountNotFound
			log.WithFields(log.Fields{
				"addr": addr.String(),
			}).WithError(err).Error("unexpected error")
			return
		}
	}
	nonce = o.Account.NextNonce
	return
}

func (s *metaState) increaseNonce(addr proto.AccountAddress) (err error) {
	var (
		src, dst *accountObject
		ok       bool
	)
	if dst, ok = s.dirty.accounts[addr]; !ok {
		if src, ok = s.readonly.accounts[addr]; !ok {
			return ErrAccountNotFound
		}
		dst = &accountObject{}
		deepcopier.Copy(&src.Account).To(&dst.Account)
		s.dirty.accounts[addr] = dst
	}
	dst.NextNonce++
	return
}

func (s *metaState) applyBilling(tx *types.Billing) (err error) {
	for i, v := range tx.Receivers {
		// Create empty receiver account if not found
		s.loadOrStoreAccountObject(*v, &accountObject{Account: types.Account{Address: *v}})

		if err = s.increaseAccountCovenantBalance(*v, tx.Fees[i]); err != nil {
			return
		}
		if err = s.increaseAccountStableBalance(*v, tx.Rewards[i]); err != nil {
			return
		}
	}
	return
}

func (s *metaState) updateProviderList(tx *types.ProvideService) (err error) {
	sender, err := crypto.PubKeyHash(tx.Signee)
	if err != nil {
		err = errors.Wrap(err, "updateProviderList failed")
		return
	}
	if sender != tx.Contract {
		err = errors.Wrap(ErrInvalidSender, "updateProviderList failed")
		return
	}
	pp := types.ProviderProfile{
		Provider:      sender,
		Space:         tx.Space,
		Memory:        tx.Memory,
		LoadAvgPerCPU: tx.LoadAvgPerCPU,
		TargetUser:    tx.TargetUser,
	}
	s.loadOrStoreProviderObject(sender, &providerObject{ProviderProfile: pp})
	return
}

func (s *metaState) matchProvidersWithUser(tx *types.CreateDatabase) (err error) {
	sender, err := crypto.PubKeyHash(tx.Signee)
	if err != nil {
		err = errors.Wrap(err, "matchProviders failed")
		return
	}
	if sender != tx.Owner {
		err = errors.Wrapf(ErrInvalidSender, "match failed with real sender: %s, sender: %s",
			sender.String(), tx.Owner.String())
		return
	}
	for i := range tx.ResourceMeta.TargetMiners {
		if po, loaded := s.loadProviderObject(tx.ResourceMeta.TargetMiners[i]); !loaded {
			log.WithFields(log.Fields{
				"miner_addr": tx.ResourceMeta.TargetMiners[i].String(),
				"user_addr":  sender.String(),
			}).Error(err)
			err = ErrNoSuchMiner
			break
		} else {
			if po.TargetUser != sender {
				log.WithFields(log.Fields{
					"miner_addr": tx.ResourceMeta.TargetMiners[i].String(),
					"user_addr":  sender.String(),
				}).Error(ErrMinerUserNotMatch)
				err = ErrMinerUserNotMatch
				break
			}
		}
	}
	if err != nil {
		return
	}

	// generate new sqlchain id and address
	dbID := proto.FromAccountAndNonce(tx.Owner, uint32(tx.Nonce))
	dbAddr, err := dbID.AccountAddress()
	if err != nil {
		err = errors.Wrapf(err, "unexpected error when convert dbid: %v", dbID)
		return
	}
	// generate userinfo
	users := make([]*types.SQLChainUser, 1)
	users[0] = &types.SQLChainUser{
		Address:    sender,
		Permission: types.Admin,
	}
	// generate genesis block
	gb, err := s.generateGenesisBlock(*dbID, tx.ResourceMeta)
	if err != nil {
		log.WithFields(log.Fields{
			"dbID":         dbID,
			"resourceMeta": tx.ResourceMeta,
		}).WithError(err).Error("unexpected error")
		return err
	}
	// create sqlchain
	sp := &types.SQLChainProfile{
		ID:        *dbID,
		Address:   dbAddr,
		Period:    sqlchainPeriod,
		GasPrice:  sqlchainGasPrice,
		TokenType: types.Particle,
		Owner:     sender,
		Users:     users,
		Genesis:   gb,
	}
	if _, loaded := s.loadSQLChainObject(*dbID); loaded {
		err = errors.Wrapf(ErrDatabaseExists, "database exists: %s", string(*dbID))
		return
	}
	s.loadOrStoreAccountObject(dbAddr, &accountObject{
		Account: types.Account{Address: dbAddr},
	})
	s.loadOrStoreSQLChainObject(*dbID, &sqlchainObject{SQLChainProfile: *sp})
	for _, miner := range tx.ResourceMeta.TargetMiners {
		s.deleteProviderObject(miner)
	}
	return
}

func (s *metaState) updatePermission(tx *types.UpdatePermission) (err error) {
	sender, err := crypto.PubKeyHash(tx.Signee)
	if err != nil {
		log.WithFields(log.Fields{
			"tx": tx.Hash().String(),
		}).WithError(err).Error("unexpected err")
		return
	}
	if sender == tx.TargetUser {
		err = errors.Wrap(ErrInvalidSender, "user cannot update its permission by itself")
		return
	}
	so, loaded := s.loadSQLChainObject(tx.TargetSQLChain.DatabaseID())
	if !loaded {
		log.WithFields(log.Fields{
			"dbID": tx.TargetSQLChain.DatabaseID(),
		}).WithError(ErrDatabaseNotFound).Error("unexpected error in updatePermission")
		return ErrDatabaseNotFound
	}
	if tx.Permission >= types.NumberOfUserPermission {
		log.WithFields(log.Fields{
			"permission": tx.Permission,
			"dbID":       tx.TargetSQLChain.DatabaseID(),
		}).WithError(ErrInvalidPermission).Error("unexpected error in updatePermission")
		return ErrInvalidPermission
	}

	// check whether sender is admin and find targetUser
	isAdmin := false
	targetUserIndex := -1
	for i, u := range so.Users {
		isAdmin = isAdmin || (sender == u.Address && u.Permission == types.Admin)
		if tx.TargetUser == u.Address {
			targetUserIndex = i
		}
	}

	if !isAdmin {
		log.WithFields(log.Fields{
			"sender": sender,
			"dbID":   tx.TargetSQLChain,
		}).WithError(ErrAccountPermissionDeny).Error("unexpected error in updatePermission")
		return ErrAccountPermissionDeny
	}

	// update targetUser's permission
	if targetUserIndex == -1 {
		u := types.SQLChainUser{
			Address:    tx.TargetUser,
			Permission: tx.Permission,
			Status:     types.Normal,
		}
		so.Users = append(so.Users, &u)
	} else {
		so.Users[targetUserIndex].Permission = tx.Permission
	}
	return
}

func (s *metaState) updateKeys(tx *types.IssueKeys) (err error) {
	sender := tx.GetAccountAddress()
	so, loaded := s.loadSQLChainObject(tx.TargetSQLChain.DatabaseID())
	if !loaded {
		log.WithFields(log.Fields{
			"dbID": tx.TargetSQLChain.DatabaseID(),
		}).WithError(ErrDatabaseNotFound).Error("unexpected error in updateKeys")
		return ErrDatabaseNotFound
	}

	// check sender's permission
	isAdmin := false
	for _, user := range so.Users {
		if sender == user.Address && user.Permission == types.Admin {
			isAdmin = true
			break
		}
	}
	if !isAdmin {
		log.WithFields(log.Fields{
			"sender": sender,
			"dbID":   tx.TargetSQLChain,
		}).WithError(ErrAccountPermissionDeny).Error("unexpected error in updateKeys")
		return ErrAccountPermissionDeny
	}

	// update miner's key
	keyMap := make(map[proto.AccountAddress]string)
	for i := range tx.MinerKeys {
		keyMap[tx.MinerKeys[i].Miner] = tx.MinerKeys[i].EncryptionKey
	}
	for _, miner := range so.Miners {
		if key, ok := keyMap[miner.Address]; ok {
			miner.EncryptionKey = key
		}
	}
	return
}

func (s *metaState) applyTransaction(tx pi.Transaction) (err error) {
	switch t := tx.(type) {
	case *types.Transfer:
		realSender, err := crypto.PubKeyHash(t.Signee)
		if err != nil {
			err = errors.Wrap(err, "applyTx failed")
			return err
		}
		if realSender != t.Sender {
			err = errors.Wrapf(ErrInvalidSender,
				"applyTx failed: real sender %s, sender %s", realSender.String(), t.Sender.String())
			// TODO(lambda): update test cases and return err
			log.Debug(err)
		}
		err = s.transferAccountStableBalance(t.Sender, t.Receiver, t.Amount)
	case *types.Billing:
		err = s.applyBilling(t)
	case *types.BaseAccount:
		err = s.storeBaseAccount(t.Address, &accountObject{Account: t.Account})
	case *types.ProvideService:
		err = s.updateProviderList(t)
	case *types.CreateDatabase:
		err = s.matchProvidersWithUser(t)
	case *types.UpdatePermission:
		err = s.updatePermission(t)
	case *types.IssueKeys:
		err = s.updateKeys(t)
	case *pi.TransactionWrapper:
		// call again using unwrapped transaction
		err = s.applyTransaction(t.Unwrap())
	default:
		err = ErrUnknownTransactionType
	}
	return
}

func (s *metaState) generateGenesisBlock(dbID proto.DatabaseID, resourceMeta types.ResourceMeta) (genesisBlock *types.Block, err error) {
	// TODO(xq262144): following is stub code, real logic should be implemented in the future
	emptyHash := hash.Hash{}

	var privKey *asymmetric.PrivateKey
	if privKey, err = kms.GetLocalPrivateKey(); err != nil {
		return
	}
	var nodeID proto.NodeID
	if nodeID, err = kms.GetLocalNodeID(); err != nil {
		return
	}

	genesisBlock = &types.Block{
		SignedHeader: types.SignedHeader{
			Header: types.Header{
				Version:     0x01000000,
				Producer:    nodeID,
				GenesisHash: emptyHash,
				ParentHash:  emptyHash,
				Timestamp:   time.Now().UTC(),
			},
		},
	}

	err = genesisBlock.PackAndSignBlock(privKey)

	return
}

func (s *metaState) apply(t pi.Transaction) (err error) {
	// NOTE(leventeliu): bypass pool in this method.
	var (
		addr  = t.GetAccountAddress()
		nonce = t.GetAccountNonce()
	)
	// Check account nonce
	var nextNonce pi.AccountNonce
	if nextNonce, err = s.nextNonce(addr); err != nil {
		if t.GetTransactionType() != pi.TransactionTypeBaseAccount {
			return
		}
		// Consider the first nonce 0
		err = nil
	}
	if nextNonce != nonce {
		err = ErrInvalidAccountNonce
		log.WithFields(log.Fields{
			"actual":   nonce,
			"expected": nextNonce,
		}).WithError(err).Debug("nonce not match during transaction apply")
		return
	}
	// Try to apply transaction to metaState
	if err = s.applyTransaction(t); err != nil {
		log.WithError(err).Debug("apply transaction failed")
		return
	}
	if err = s.increaseNonce(addr); err != nil {
		return
	}
	return
}

func (s *metaState) makeCopy() *metaState {
	return &metaState{
		dirty:    newMetaIndex(),
		readonly: s.readonly.deepCopy(),
	}
}<|MERGE_RESOLUTION|>--- conflicted
+++ resolved
@@ -19,6 +19,9 @@
 import (
 	"time"
 
+	"github.com/pkg/errors"
+	"github.com/ulule/deepcopier"
+
 	pi "github.com/CovenantSQL/CovenantSQL/blockproducer/interfaces"
 	"github.com/CovenantSQL/CovenantSQL/crypto"
 	"github.com/CovenantSQL/CovenantSQL/crypto/asymmetric"
@@ -27,12 +30,6 @@
 	"github.com/CovenantSQL/CovenantSQL/proto"
 	"github.com/CovenantSQL/CovenantSQL/types"
 	"github.com/CovenantSQL/CovenantSQL/utils/log"
-<<<<<<< HEAD
-	bolt "github.com/coreos/bbolt"
-=======
-	"github.com/pkg/errors"
->>>>>>> 60ef9c40
-	"github.com/ulule/deepcopier"
 )
 
 var (
@@ -88,12 +85,6 @@
 			"loaded":  loaded,
 		}).Debug("queried stable account")
 	}()
-<<<<<<< HEAD
-
-	s.Lock()
-	defer s.Unlock()
-=======
->>>>>>> 60ef9c40
 
 	if o, loaded = s.dirty.accounts[addr]; loaded && o != nil {
 		b = o.TokenBalance[types.Particle]
