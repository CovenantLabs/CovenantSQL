--- conflicted
+++ resolved
@@ -126,12 +126,9 @@
 
 // GetContext returns context from envelop which is set in server Accept
 func (e *Envelope) GetContext() context.Context {
-<<<<<<< HEAD
-=======
 	if e._ctx == nil {
 		return context.Background()
 	}
->>>>>>> dac74182
 	return e._ctx
 }
 
